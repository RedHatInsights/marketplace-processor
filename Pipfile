--- conflicted
+++ resolved
@@ -25,12 +25,6 @@
 flake8 = "==3.7.9"
 coverage = "==5.0"
 codecov = "==2.0.17"
-<<<<<<< HEAD
-pylint = "==2.4.4"
-pylint-django = "==2.0.13"
-pylint-plugin-utils = "==0.6"
-=======
->>>>>>> 4a9ba63b
 requests-mock = "==1.7.0"
 tox = "==3.14.2"
 pre-commit = ">=2.0"
